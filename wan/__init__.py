from . import configs, distributed, modules
from .first_last_frame2video import WanFLF2V
from .image2video import WanI2V
from .text2video import WanT2V
<<<<<<< HEAD
from .first_last_frame2video import WanFLF2V
from .motion_transfer import WanMT
=======
from .vace import WanVace, WanVaceMP
>>>>>>> e5a74130
<|MERGE_RESOLUTION|>--- conflicted
+++ resolved
@@ -2,9 +2,6 @@
 from .first_last_frame2video import WanFLF2V
 from .image2video import WanI2V
 from .text2video import WanT2V
-<<<<<<< HEAD
 from .first_last_frame2video import WanFLF2V
 from .motion_transfer import WanMT
-=======
-from .vace import WanVace, WanVaceMP
->>>>>>> e5a74130
+from .vace import WanVace, WanVaceMP